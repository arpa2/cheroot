"""
This script will walk a developer through the process of cutting a release.

Based on https://bitbucket.org/cherrypy/cherrypy/wiki/ReleaseProcess

To cut a release, simply invoke this script at the changeset to be released.
"""

from __future__ import print_function

import subprocess
import sys
import os
import platform
import shutil
import importlib

<<<<<<< HEAD
VERSION = '3.2.4'
=======
VERSION='3.2.5'
>>>>>>> 3db790ab

if sys.version_info < (3,):
    input = raw_input


def get_next_version():
    print("The last release on this branch was {version}".format(
        version=VERSION))
    return input("What version are you releasing? ")

NEXT_VERSION = get_next_version()

files_with_versions = ('release.py', 'setup.py', 'cherrypy/__init__.py',
                       'cherrypy/wsgiserver/wsgiserver2.py',
                       'cherrypy/wsgiserver/wsgiserver3.py',
                       )


def check_wheel():
    """
    Ensure 'wheel' is installed (required for bdist_wheel).
    """
    try:
        importlib.import_module('wheel')
    except ImportError:
        print("CherryPy requires 'wheel' be installed to produce wheels.",
              file=sys.stderr)
        raise SystemExit(5)


def check_status():
    """
    Make sure there aren't outstanding changesets that are unpushed, maybe
    run the tests or ask the user if the tests are passing.
    """
    print("You're about to release CherryPy {NEXT_VERSION}".format(
        **globals()))
    res = input('Have you run the tests with `nosetests -s ./` on '
                'Windows, Linux, and Mac on at least Python '
                '2.4, 2.5, 2.7, and 3.2? '
                .format(**globals()))
    if not res.lower().startswith('y'):
        print("Please do that")
        raise SystemExit(1)


def bump_versions():
    """
    Bump the versions in each of the places where it appears and commit.
    """
    list(map(bump_version, files_with_versions))

    subprocess.check_call(['hg', 'ci', '-m',
                           'Bumped to {NEXT_VERSION} in preparation for next '
                           'release.'.format(**globals())])


def bump_version(filename):
<<<<<<< HEAD
    with open(filename, 'rb') as f:
        lines = [line.replace(VERSION, NEXT_VERSION) for line in f]
    with open(filename, 'wb') as f:
        f.writelines(lines)

=======
	with open(filename, 'rb') as f:
		b_version = VERSION.encode('ascii')
		b_next_version = NEXT_VERSION.encode('ascii')
		lines = [line.replace(b_version, b_next_version) for line in f]
	with open(filename, 'wb') as f:
		f.writelines(lines)
>>>>>>> 3db790ab

def tag_release():
    """
    Tag the release.
    """
    subprocess.check_call(['hg', 'tag', NEXT_VERSION])

<<<<<<< HEAD
dist_commands = [
    [sys.executable, 'setup.py', 'sdist', '--format=zip'],
    [sys.executable, 'setup.py', 'sdist', '--format=gztar'],
    [sys.executable, 'setup.py', 'bdist_wininst'],
    [sys.executable, 'setup.py', 'bdist_wheel'],
]
=======
dist_commands = ['sdist', 'bdist_wininst', 'bdist_wheel']
>>>>>>> 3db790ab


def build():
<<<<<<< HEAD
    if os.path.isfile('MANIFEST'):
        os.remove('MANIFEST')
    if os.path.isdir('dist'):
        shutil.rmtree('dist')
    list(map(subprocess.check_call, dist_commands))


def push():
    "The build went well, so let's push the SCM changesets"
    subprocess.check_call(['hg', 'push'])


def publish():
    """
    Publish the dists on PyPI
    """
    try:
        upload_dist_commands = [cmd + ['register', 'upload']
                                for cmd in dist_commands]
        list(map(subprocess.check_call, upload_dist_commands))
    except:
        print("Unable to upload the dist files. Ask in IRC for help access 57"
              "or assistance.")
        raise SystemExit(4)
    print('Distributions have been uploaded.')
    print('Please ask in IRC for others to help you test '
          'CherryPy {NEXT_VERSION}.'
          .format(**globals()))
    print("Please confirm that the distro installs properly "
          "with `easy_install CherryPy=={NEXT_VERSION}`.".format(**globals()))

=======
	if os.path.isfile('MANIFEST'):
		os.remove('MANIFEST')
	if os.path.isdir('dist'):
		shutil.rmtree('dist')
	subprocess.check_call([sys.executable, 'setup.py'] + dist_commands)

def push():
	"The build went well, so let's push the SCM changesets"
	subprocess.check_call(['hg', 'push', '-r', '.'])

def publish():
	"""
	Publish the dists on PyPI
	"""
	try:
		upload_dist_command = [sys.executable, 'setup.py'] + dist_commands + ['register', 'upload']
		subprocess.check_call(upload_dist_command)
	except:
		print("Unable to upload the dist files. Ask in IRC for help access "
			"or assistance.")
		raise SystemExit(4)
	print('Distributions have been uploaded.')
	print('Please ask in IRC for others to help you test '
		'CherryPy {NEXT_VERSION}.'
		.format(**globals()))
	print("Please confirm that the distro installs properly "
		"with `easy_install CherryPy=={NEXT_VERSION}`.".format(**globals()))
>>>>>>> 3db790ab

def announce():
    print("Please change the Wiki: Home page (news), CherryPyDownload")
    print("Please announce the release on newsgroups, mailing lists, "
          "and IRC /topic.")


def main():
    assert sys.version_info >= (2, 6), ("Release script requires Python 2.6 "
                                        "or later.")
    assert platform.system() == 'Windows', ('You must release on Windows '
                                            '(to create Windows installers)')
    check_wheel()
    check_status()
    bump_versions()
    tag_release()
    build()
    push()
    publish()
    announce()

if __name__ == '__main__':
    main()<|MERGE_RESOLUTION|>--- conflicted
+++ resolved
@@ -15,11 +15,7 @@
 import shutil
 import importlib
 
-<<<<<<< HEAD
-VERSION = '3.2.4'
-=======
-VERSION='3.2.5'
->>>>>>> 3db790ab
+VERSION = '3.2.5'
 
 if sys.version_info < (3,):
     input = raw_input
@@ -78,20 +74,13 @@
 
 
 def bump_version(filename):
-<<<<<<< HEAD
     with open(filename, 'rb') as f:
-        lines = [line.replace(VERSION, NEXT_VERSION) for line in f]
+        b_version = VERSION.encode('ascii')
+        b_next_version = NEXT_VERSION.encode('ascii')
+        lines = [line.replace(b_version, b_next_version) for line in f]
     with open(filename, 'wb') as f:
         f.writelines(lines)
 
-=======
-	with open(filename, 'rb') as f:
-		b_version = VERSION.encode('ascii')
-		b_next_version = NEXT_VERSION.encode('ascii')
-		lines = [line.replace(b_version, b_next_version) for line in f]
-	with open(filename, 'wb') as f:
-		f.writelines(lines)
->>>>>>> 3db790ab
 
 def tag_release():
     """
@@ -99,30 +88,20 @@
     """
     subprocess.check_call(['hg', 'tag', NEXT_VERSION])
 
-<<<<<<< HEAD
-dist_commands = [
-    [sys.executable, 'setup.py', 'sdist', '--format=zip'],
-    [sys.executable, 'setup.py', 'sdist', '--format=gztar'],
-    [sys.executable, 'setup.py', 'bdist_wininst'],
-    [sys.executable, 'setup.py', 'bdist_wheel'],
-]
-=======
 dist_commands = ['sdist', 'bdist_wininst', 'bdist_wheel']
->>>>>>> 3db790ab
 
 
 def build():
-<<<<<<< HEAD
     if os.path.isfile('MANIFEST'):
         os.remove('MANIFEST')
     if os.path.isdir('dist'):
         shutil.rmtree('dist')
-    list(map(subprocess.check_call, dist_commands))
+    subprocess.check_call([sys.executable, 'setup.py'] + dist_commands)
 
 
 def push():
     "The build went well, so let's push the SCM changesets"
-    subprocess.check_call(['hg', 'push'])
+    subprocess.check_call(['hg', 'push', '-r', '.'])
 
 
 def publish():
@@ -130,9 +109,8 @@
     Publish the dists on PyPI
     """
     try:
-        upload_dist_commands = [cmd + ['register', 'upload']
-                                for cmd in dist_commands]
-        list(map(subprocess.check_call, upload_dist_commands))
+        upload_dist_command = [sys.executable, 'setup.py'] + dist_commands + ['register', 'upload']
+        subprocess.check_call(upload_dist_command)
     except:
         print("Unable to upload the dist files. Ask in IRC for help access 57"
               "or assistance.")
@@ -144,35 +122,6 @@
     print("Please confirm that the distro installs properly "
           "with `easy_install CherryPy=={NEXT_VERSION}`.".format(**globals()))
 
-=======
-	if os.path.isfile('MANIFEST'):
-		os.remove('MANIFEST')
-	if os.path.isdir('dist'):
-		shutil.rmtree('dist')
-	subprocess.check_call([sys.executable, 'setup.py'] + dist_commands)
-
-def push():
-	"The build went well, so let's push the SCM changesets"
-	subprocess.check_call(['hg', 'push', '-r', '.'])
-
-def publish():
-	"""
-	Publish the dists on PyPI
-	"""
-	try:
-		upload_dist_command = [sys.executable, 'setup.py'] + dist_commands + ['register', 'upload']
-		subprocess.check_call(upload_dist_command)
-	except:
-		print("Unable to upload the dist files. Ask in IRC for help access "
-			"or assistance.")
-		raise SystemExit(4)
-	print('Distributions have been uploaded.')
-	print('Please ask in IRC for others to help you test '
-		'CherryPy {NEXT_VERSION}.'
-		.format(**globals()))
-	print("Please confirm that the distro installs properly "
-		"with `easy_install CherryPy=={NEXT_VERSION}`.".format(**globals()))
->>>>>>> 3db790ab
 
 def announce():
     print("Please change the Wiki: Home page (news), CherryPyDownload")
