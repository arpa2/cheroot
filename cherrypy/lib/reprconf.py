"""Generic configuration system using unrepr.

Configuration data may be supplied as a Python dictionary, as a filename,
or as an open file object. When you supply a filename or file, Python's
builtin ConfigParser is used (with some extensions).

Namespaces
----------

Configuration keys are separated into namespaces by the first "." in the key.

The only key that cannot exist in a namespace is the "environment" entry.
This special entry 'imports' other config entries from a template stored in
the Config.environments dict.

You can define your own namespaces to be called when new config is merged
by adding a named handler to Config.namespaces. The name can be any string,
and the handler must be either a callable or a context manager.
"""

try:
    # Python 3.0+
    from configparser import ConfigParser
except ImportError:
    from ConfigParser import ConfigParser

try:
    set
except NameError:
    from sets import Set as set

try:
    basestring
except NameError:
    basestring = str

try:
    # Python 3
    import builtins
except ImportError:
    # Python 2
    import __builtin__ as builtins

import operator as _operator
import sys


def as_dict(config):
    """Return a dict from 'config' whether it is a dict, file, or filename."""
    if isinstance(config, basestring):
        config = Parser().dict_from_file(config)
    elif hasattr(config, 'read'):
        config = Parser().dict_from_file(config)
    return config


class NamespaceSet(dict):

    """A dict of config namespace names and handlers.

    Each config entry should begin with a namespace name; the corresponding
    namespace handler will be called once for each config entry in that
    namespace, and will be passed two arguments: the config key (with the
    namespace removed) and the config value.

    Namespace handlers may be any Python callable; they may also be
    Python 2.5-style 'context managers', in which case their __enter__
    method should return a callable to be used as the handler.
    See cherrypy.tools (the Toolbox class) for an example.
    """

    def __call__(self, config):
        """Iterate through config and pass it to each namespace handler.

        config
            A flat dict, where keys use dots to separate
            namespaces, and values are arbitrary.

        The first name in each config key is used to look up the corresponding
        namespace handler. For example, a config entry of {'tools.gzip.on': v}
        will call the 'tools' namespace handler with the args: ('gzip.on', v)
        """
        # Separate the given config into namespaces
        ns_confs = {}
        for k in config:
            if "." in k:
                ns, name = k.split(".", 1)
                bucket = ns_confs.setdefault(ns, {})
                bucket[name] = config[k]

        # I chose __enter__ and __exit__ so someday this could be
        # rewritten using Python 2.5's 'with' statement:
        # for ns, handler in self.iteritems():
        #     with handler as callable:
        #         for k, v in ns_confs.get(ns, {}).iteritems():
        #             callable(k, v)
        for ns, handler in self.items():
            exit = getattr(handler, "__exit__", None)
            if exit:
                callable = handler.__enter__()
                no_exc = True
                try:
                    try:
                        for k, v in ns_confs.get(ns, {}).items():
                            callable(k, v)
                    except:
                        # The exceptional case is handled here
                        no_exc = False
                        if exit is None:
                            raise
                        if not exit(*sys.exc_info()):
                            raise
                        # The exception is swallowed if exit() returns true
                finally:
                    # The normal and non-local-goto cases are handled here
                    if no_exc and exit:
                        exit(None, None, None)
            else:
                for k, v in ns_confs.get(ns, {}).items():
                    handler(k, v)

    def __repr__(self):
        return "%s.%s(%s)" % (self.__module__, self.__class__.__name__,
                              dict.__repr__(self))

    def __copy__(self):
        newobj = self.__class__()
        newobj.update(self)
        return newobj
    copy = __copy__


class Config(dict):

    """A dict-like set of configuration data, with defaults and namespaces.

    May take a file, filename, or dict.
    """

    defaults = {}
    environments = {}
    namespaces = NamespaceSet()

    def __init__(self, file=None, **kwargs):
        self.reset()
        if file is not None:
            self.update(file)
        if kwargs:
            self.update(kwargs)

    def reset(self):
        """Reset self to default values."""
        self.clear()
        dict.update(self, self.defaults)

    def update(self, config):
        """Update self from a dict, file or filename."""
        if isinstance(config, basestring):
            # Filename
            config = Parser().dict_from_file(config)
        elif hasattr(config, 'read'):
            # Open file object
            config = Parser().dict_from_file(config)
        else:
            config = config.copy()
        self._apply(config)

    def _apply(self, config):
        """Update self from a dict."""
        which_env = config.get('environment')
        if which_env:
            env = self.environments[which_env]
            for k in env:
                if k not in config:
                    config[k] = env[k]

        dict.update(self, config)
        self.namespaces(config)

    def __setitem__(self, k, v):
        dict.__setitem__(self, k, v)
        self.namespaces({k: v})


class Parser(ConfigParser):
<<<<<<< HEAD

=======
>>>>>>> 3db790ab
    """Sub-class of ConfigParser that keeps the case of options and that
    raises an exception if the file cannot be read.
    """

    def optionxform(self, optionstr):
        return optionstr

    def read(self, filenames):
        if isinstance(filenames, basestring):
            filenames = [filenames]
        for filename in filenames:
            # try:
            #     fp = open(filename)
            # except IOError:
            #     continue
            fp = open(filename)
            try:
                self._read(fp, filename)
            finally:
                fp.close()

    def as_dict(self, raw=False, vars=None):
        """Convert an INI file to a dictionary"""
        # Load INI file into a dict
        result = {}
        for section in self.sections():
            if section not in result:
                result[section] = {}
            for option in self.options(section):
                value = self.get(section, option, raw=raw, vars=vars)
                try:
                    value = unrepr(value)
                except Exception:
                    x = sys.exc_info()[1]
                    msg = ("Config error in section: %r, option: %r, "
                           "value: %r. Config values must be valid Python." %
                           (section, option, value))
                    raise ValueError(msg, x.__class__.__name__, x.args)
                result[section][option] = value
        return result

    def dict_from_file(self, file):
        if hasattr(file, 'read'):
            self.readfp(file)
        else:
            self.read(file)
        return self.as_dict()


# public domain "unrepr" implementation, found on the web and then improved.


class _Builder2:

    def build(self, o):
        m = getattr(self, 'build_' + o.__class__.__name__, None)
        if m is None:
            raise TypeError("unrepr does not recognize %s" %
                            repr(o.__class__.__name__))
        return m(o)

    def astnode(self, s):
        """Return a Python2 ast Node compiled from a string."""
        try:
            import compiler
        except ImportError:
            # Fallback to eval when compiler package is not available,
            # e.g. IronPython 1.0.
            return eval(s)

        p = compiler.parse("__tempvalue__ = " + s)
        return p.getChildren()[1].getChildren()[0].getChildren()[1]

    def build_Subscript(self, o):
        expr, flags, subs = o.getChildren()
        expr = self.build(expr)
        subs = self.build(subs)
        return expr[subs]

    def build_CallFunc(self, o):
        children = map(self.build, o.getChildren())
        callee = children.pop(0)
        kwargs = children.pop() or {}
        starargs = children.pop() or ()
        args = tuple(children) + tuple(starargs)
        return callee(*args, **kwargs)

    def build_List(self, o):
        return map(self.build, o.getChildren())

    def build_Const(self, o):
        return o.value

    def build_Dict(self, o):
        d = {}
        i = iter(map(self.build, o.getChildren()))
        for el in i:
            d[el] = i.next()
        return d

    def build_Tuple(self, o):
        return tuple(self.build_List(o))

    def build_Name(self, o):
        name = o.name
        if name == 'None':
            return None
        if name == 'True':
            return True
        if name == 'False':
            return False

        # See if the Name is a package or module. If it is, import it.
        try:
            return modules(name)
        except ImportError:
            pass

        # See if the Name is in builtins.
        try:
            return getattr(builtins, name)
        except AttributeError:
            pass

        raise TypeError("unrepr could not resolve the name %s" % repr(name))

    def build_Add(self, o):
        left, right = map(self.build, o.getChildren())
        return left + right

    def build_Mul(self, o):
        left, right = map(self.build, o.getChildren())
        return left * right

    def build_Getattr(self, o):
        parent = self.build(o.expr)
        return getattr(parent, o.attrname)

    def build_NoneType(self, o):
        return None

    def build_UnarySub(self, o):
        return -self.build(o.getChildren()[0])

    def build_UnaryAdd(self, o):
        return self.build(o.getChildren()[0])


class _Builder3:

    def build(self, o):
        m = getattr(self, 'build_' + o.__class__.__name__, None)
        if m is None:
            raise TypeError("unrepr does not recognize %s" %
                            repr(o.__class__.__name__))
        return m(o)

    def astnode(self, s):
        """Return a Python3 ast Node compiled from a string."""
        try:
            import ast
        except ImportError:
            # Fallback to eval when ast package is not available,
            # e.g. IronPython 1.0.
            return eval(s)

        p = ast.parse("__tempvalue__ = " + s)
        return p.body[0].value

    def build_Subscript(self, o):
        return self.build(o.value)[self.build(o.slice)]

    def build_Index(self, o):
        return self.build(o.value)

    def build_Call(self, o):
        callee = self.build(o.func)

        if o.args is None:
            args = ()
        else:
            args = tuple([self.build(a) for a in o.args])

        if o.starargs is None:
            starargs = ()
        else:
            starargs = self.build(o.starargs)

        if o.kwargs is None:
            kwargs = {}
        else:
            kwargs = self.build(o.kwargs)

        return callee(*(args + starargs), **kwargs)

    def build_List(self, o):
        return list(map(self.build, o.elts))

    def build_Str(self, o):
        return o.s

    def build_Num(self, o):
        return o.n

    def build_Dict(self, o):
        return dict([(self.build(k), self.build(v))
                     for k, v in zip(o.keys, o.values)])

    def build_Tuple(self, o):
        return tuple(self.build_List(o))

    def build_Name(self, o):
        name = o.id
        if name == 'None':
            return None
        if name == 'True':
            return True
        if name == 'False':
            return False

        # See if the Name is a package or module. If it is, import it.
        try:
            return modules(name)
        except ImportError:
            pass

        # See if the Name is in builtins.
        try:
            import builtins
            return getattr(builtins, name)
        except AttributeError:
            pass

        raise TypeError("unrepr could not resolve the name %s" % repr(name))

<<<<<<< HEAD
=======
    def build_NameConstant(self, o):
        return o.value

>>>>>>> 3db790ab
    def build_UnaryOp(self, o):
        op, operand = map(self.build, [o.op, o.operand])
        return op(operand)

    def build_BinOp(self, o):
        left, op, right = map(self.build, [o.left, o.op, o.right])
        return op(left, right)

    def build_Add(self, o):
        return _operator.add

    def build_Mult(self, o):
        return _operator.mul

    def build_USub(self, o):
        return _operator.neg

    def build_Attribute(self, o):
        parent = self.build(o.value)
        return getattr(parent, o.attr)

    def build_NoneType(self, o):
        return None


def unrepr(s):
    """Return a Python object compiled from a string."""
    if not s:
        return s
    if sys.version_info < (3, 0):
        b = _Builder2()
    else:
        b = _Builder3()
    obj = b.astnode(s)
    return b.build(obj)


def modules(modulePath):
    """Load a module and retrieve a reference to that module."""
<<<<<<< HEAD
    __import__(modulePath)
    return sys.modules[modulePath]

=======
    try:
        mod = sys.modules[modulePath]
        if mod is None:
            raise KeyError()
    except KeyError:
        __import__(modulePath)
        mod = sys.modules[modulePath]
    return mod
>>>>>>> 3db790ab

def attributes(full_attribute_name):
    """Load a module and retrieve an attribute of that module."""

    # Parse out the path, module, and attribute
    last_dot = full_attribute_name.rfind(".")
    attr_name = full_attribute_name[last_dot + 1:]
    mod_path = full_attribute_name[:last_dot]

    mod = modules(mod_path)
    # Let an AttributeError propagate outward.
    try:
        attr = getattr(mod, attr_name)
    except AttributeError:
        raise AttributeError("'%s' object has no attribute '%s'"
                             % (mod_path, attr_name))
<<<<<<< HEAD
=======

    # Return a reference to the attribute.
    return attr
>>>>>>> 3db790ab

    # Return a reference to the attribute.
    return attr<|MERGE_RESOLUTION|>--- conflicted
+++ resolved
@@ -183,10 +183,7 @@
 
 
 class Parser(ConfigParser):
-<<<<<<< HEAD
-
-=======
->>>>>>> 3db790ab
+
     """Sub-class of ConfigParser that keeps the case of options and that
     raises an exception if the file cannot be read.
     """
@@ -422,12 +419,9 @@
 
         raise TypeError("unrepr could not resolve the name %s" % repr(name))
 
-<<<<<<< HEAD
-=======
     def build_NameConstant(self, o):
         return o.value
 
->>>>>>> 3db790ab
     def build_UnaryOp(self, o):
         op, operand = map(self.build, [o.op, o.operand])
         return op(operand)
@@ -467,20 +461,9 @@
 
 def modules(modulePath):
     """Load a module and retrieve a reference to that module."""
-<<<<<<< HEAD
     __import__(modulePath)
     return sys.modules[modulePath]
 
-=======
-    try:
-        mod = sys.modules[modulePath]
-        if mod is None:
-            raise KeyError()
-    except KeyError:
-        __import__(modulePath)
-        mod = sys.modules[modulePath]
-    return mod
->>>>>>> 3db790ab
 
 def attributes(full_attribute_name):
     """Load a module and retrieve an attribute of that module."""
@@ -497,12 +480,6 @@
     except AttributeError:
         raise AttributeError("'%s' object has no attribute '%s'"
                              % (mod_path, attr_name))
-<<<<<<< HEAD
-=======
-
-    # Return a reference to the attribute.
-    return attr
->>>>>>> 3db790ab
 
     # Return a reference to the attribute.
     return attr